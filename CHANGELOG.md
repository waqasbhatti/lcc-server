<<<<<<< HEAD
=======
# v0.2.4

## Fixes

- Fixed a possible directory traversal when looking up docs pages.


>>>>>>> fffadc77
# v0.2.3

## Fixes

- Remove some unused functions from `authnzerver.actions.user`.
- Frontend: typo fix: `noreferer` -> `noreferrer` for generated `_target=blank`
  links.


# v0.2.2

## Fixes

- Add in missing LC format JSONs to the package manifest.


# v0.2.1

This is a major new release. The format of various databases used by LCC-Server
has changed, so it's not backward compatible with collections being served by
the v0.1 series of releases. Use the `lcc-server` CLI tool to re-import your
light curves, checkplots, and period-finding results. The format of the output
LCC-CSV light curve files produced has **not** changed, so if you have these
lying around, you do not need to regenerate them.

## New stuff

- New user account functionality, allowing users to have private or unlisted
  search result datasets, per-user access privileges and rate-limits, and the
  ability to be emailed when long-running queries finish. API keys can be
  generated for each user on their user home page, allowing access to objects
  and datasets marked as private. This functionality requires a working email
  server. If one is not provided, user sign-ins and sign-ups will be disabled.
- All search services can now accept optional limits on the rows returned, can
  randomly sample search result rows, and can sort result rows by any database
  column.
- Imported light curve collections now add to a footprint map that is displayed
  on the new **Collections** tab of the interface. The list of LC collections on
  this tab now includes links to directly search each collection, a summary of
  each LC collection's items, and links to explore the collection using some
  basic search queries.
- The full-text search service can now look up objects in SIMBAD by name using
  the SESAME resolver. This also enables looking up objects in LC collections
  that are associated with star clusters, nebulae, or other extended sources.
- The dataset browser is now paginated for large datasets. Per-object
  information pop-ups now include variability index information and GAIA
  neighbor information.
- Datasets can be edited by logged-in users. Their name, dataset URL,
  description, and citations can be changed. For staff and superuser-level
  users, dataset ownership can be changed.
- LCC-Server users can be managed by superuser-level user accounts. These users
  can also edit LCC-Server site settings and email server settings.
- Logged-in LCC-Server users can launch SIMBAD queries for individual objects
  when browsing them in the dataset view if these results of these queries
  weren't in the original checkplots ingested by the LCC-Server.

## Changes

- Dataset access now uses visibilities: **private**, **unlisted**, **public**,
  instead of just **private** and **public** in v0.1.
- All search service endpoints now only accept POST requests. An API key is thus
  needed if you want to call these non-interactively. Per-user API keys are
  required used to access datasets and objects that have been marked as
  **private**.
- New API options have been added for most search query services to enable the
  new result random-sample, sorting, and limiting functionality.
- Light curve ZIP files and dataset CSVs that are associated with **private**
  datasets will no longer be visible or accessible to users other than the one
  that generated them (via the interface or a user-tied API key).
- All requests are now rate-limited based on user privilege level. All search
  query services now check user access and privilege level and will not return
  result rows that are marked as **private** or go over the user's row limit.
- The `lcc-server` CLI can now run period-finding on an imported LC collection
  in addition to checkplot making. Choosing this option will incorporate phased
  light curves into the per-object information displayed by the LCC-Server.
- The `lcc-server` CLI will ask for administrative user credentials when it is
  used to set up a new `basedir`. This will generate the first superuser level
  user account that can be used to manage server settings, users, and edit
  datasets.

## Fixes

Many bug fixes all over the place. See the commit log for details.


# v0.1.4

## New stuff

- paths in `lcformat-description.json` can now point to the current collection
directory and the user's home directory by using the `{{collection_dir}}` and
`{{home_dir}}` shortcuts.

- added example systemd unit files.

- `dbsearch`: can now redact search arguments from search results.

## Fixes

- `searchserver_handlers`: better messaging if a cone search doesn't return
  anything in any LC collection.

- templates: remove broken page load autofocus.

- `indexserver`: fix typo in parsing `cpaddr` command line argument.


# v0.1.3

## New stuff

- added `edit-collection` lcc-server CLI command.

## Fixes

- fixed typo: `abs_gaiamag` should have been `gaia_absmag`. These will now be
  extracted correctly from the checkplot pickles if present.


# v0.1.2

## Fixes

- cli, backend: fixed operations that were actually broken, but were working
  because we weren't testing them right.

## Changes:

- docs: removed useless markdown version of Jupyter notebook walk-through.


# v0.1.1

## Fixes

- README: use absolute links since we now use README.md at PyPi as well.


# v0.1.0

- Initial release.<|MERGE_RESOLUTION|>--- conflicted
+++ resolved
@@ -1,5 +1,3 @@
-<<<<<<< HEAD
-=======
 # v0.2.4
 
 ## Fixes
@@ -7,7 +5,6 @@
 - Fixed a possible directory traversal when looking up docs pages.
 
 
->>>>>>> fffadc77
 # v0.2.3
 
 ## Fixes
