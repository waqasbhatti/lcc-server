<<<<<<< HEAD
This is for the NSF CSSI program:
https://www.nsf.gov/pubs/2018/nsf18531/nsf18531.htm

Deadline: April 18, 2018
CSSIQueries@nsf.gov
Nigel A. Sharp, Program Director, MPS/AST, telephone: (703) 292-4905

# NSF INFO

Proposers are asked to identify whether their proposal is an "Elements" or
"Framework" proposal in the proposal title. Proposers are also asked to identify
whether the proposal is a “Data” proposal or a “Software” proposal within the
title, based on whether the proposed cyberinfrastructure will primarily support
data-driven research or software-driven research. OAC recognizes that proposal
submissions will span a continuum of cyberinfrastructure
possibilities. Therefore, researchers with questions as to how their proposal
should be classified should not hesitate to contact the cognizant program
officers listed in this solicitation.

## Competitiveness

A competitive proposal will:

Identify science and engineering challenges where the proposed
cyberinfrastructure enables fundamental new science and engineering advances,
and describe how the proposed project fosters partnerships and community
development that will have a significant impact on science and engineering
research;

Indicate how the proposed cyberinfrastructure builds capability, capacity and
cohesiveness of a national CI ecosystem; and

Provide a compelling discussion of the cyberinfrastructure’s potential use by a
wider audience and its contribution to a national cyberinfrastructure.

## Award Info

The Division of Astronomical Sciences (AST) is interested in proposals to
support the development and dissemination of sustainable software and tools for
data handling and computational activities that enable progress on key questions
in astronomy and astrophysics.

Elements awards shall not exceed a total of $600,000 and 3 years duration.

# Proposal Elements

## Overview (1-page)

The overview includes a summary description of the project, the innovative
infrastructure being proposed, its research and education goals, and the
community (communities) that will be impacted. The statement on intellectual
merit should describe the potential of the proposed infrastructure to advance
knowledge. The statement on broader impacts should describe the potential of the
proposed activity to benefit society and contribute to the achievement of
specific, desired societal outcomes. The Project Summary should be written in
the third person, informative to other persons working in the same or related
fields, and, insofar as possible, understandable to a scientifically- or
technically-literate lay reader. It should not be an abstract of the proposal.

## Project Description (15-pages)

The Project Description should define an agenda that will lead to sustainable
software and data cyberinfrastructure capable of enabling transformative,
robust, and reliable science and engineering. In addition to the guidance
specified in the PAPPG, the Project Description should explicitly address the
following items:

*Science-driven:* How will the project outcomes fill well-recognized science and
engineering needs of the research community, and advance research capability
within a significant area or areas of science and engineering? What are the
broader impacts of the project, such as benefits to science and engineering
communities beyond initial targets, under-represented communities, and education
and workforce development? The Project Description should provide a compelling
discussion of the potential to benefit its intended as well as broader
communities.

*Innovation:* What innovative and transformational capabilities will the project
bring to its target communities, and how will the project integrate innovation
and discovery into the project activities, such as through empirical research
embedded as an integral component of the project activities? Such research might
encompass reproducibility, provenance, effectiveness, usability, and adoption of
the components, adaptability to new technologies and to changing requirements,
and the development of lifecycle processes used in the project.

*Close collaborations among stakeholders:* How will the project activities
engage CI experts, specialists, and scientists and engineers working in concert
with the relevant domain scientists and engineers who are users of CI?

*Building on existing, recognized capabilities:* How will the project activities
build on and leverage existing NSF and national cyberinfrastructure investments,
as appropriate?

*Project plans, and system and process architecture:* The Project Description
should include high-quality management plans. The proposal should include user
interactions and a community-driven approach, and provide a timeline including a
proof-of-concept demonstration of the key components. The proposal must include
a list of tangible metrics to be used to measure the success of the project
activities, and describe how progress will be measured along the way. If the
outcome of the project is software or data cyberinfrastructure, the architecture
of the CI and the engineering process to be used for the design, development,
documentation, testing, validation, and release of the software, its deployment
and associated outreach to the end user community, and an acceptance and
evaluation plan that involves end users, all must be sufficiently described. The
description of the CI architecture and processes should explain how security,
trustworthiness, provenance, reproducibility, and usability will be addressed by
the project and integrated into the proposed system and the engineering process,
and how adaptability to new technologies and changing requirements will be
addressed by the project and built into the proposed system, as appropriate.

*Sustained and sustainable impacts:* The Project Description should address how
the project outcomes and its activities will have long-term impacts, and how
these will be sustained beyond the lifetime of the award, as appropriate. If the
outcome of the project is software or data cyberinfrastructure, the proposal
should identify what license will be used for the released CI, and why this
license has been chosen. PIs who have been previously funded under previous CI
awards should show quantifiable evidence of the use, impact and sustainability
of the previously funded work (and include a citation to the published CI in
their biographical sketches as one of their relevant products, if appropriate).

*Broader impacts:* Broader impacts may be accomplished through the research
itself, through the activities that are directly related to specific research
projects, or through activities that are supported by, but are complementary to,
the project. NSF values the advancement of scientific knowledge and activities
that contribute to achievement of societally relevant outcomes. Such outcomes
include, but are not limited to: full participation of women, persons with
disabilities, and underrepresented minorities in science, technology,
engineering, and mathematics (STEM); improved STEM education and educator
development at any level; increased public scientific literacy and public
engagement with science and technology; improved well-being of individuals in
society; development of a diverse, globally competitive STEM workforce;
increased partnerships between academia, industry, and others; improved national
security; increased economic competitiveness of the United States; and enhanced
infrastructure for research and education.

# IDEAS

## LCC-Server: A light curve collection server framework

- astrobase evolution into a collaborative variable star classification
  framework that allows data downloads, etc. -> connections to citizen science.
=======
# LCC-Server: A light curve collection server framework
>>>>>>> dff3bd2b

This is a Python framework to serve collections of light curves. It includes the
following functionality that we think is a minimum requirement for any light
curve collection service:

- collection of light curves into a single format

- HTTP API for searching over a light curve collection by:
  - filtering on any light curve column and object properties, e.g. objectid,
    mag, variability type, periods, etc.
  - cone-search over coordinates
  - cross-matching to uploaded object list with objectid, ra, decl

- HTTP API for generating datasets from search results asychronously, caching
  results from searches, and generating output zip bundles containing search
  results and all matching light curves

- HTTP API for accessing various data releases and versions of the light curves

- HTTP API for generating light curves on demand in several formats from the
  collected light curves

- HTTP API for plotting unphased, phased light curves on demand with applied
  filters on columns, etc.

- HTTP API for generating light curve collection footprint given a survey
  mosaic; generated datasets can then be footprint aware

- HTTP API for generating stamps from a footprint mosaic for each object if one
  is provided, and from DSS by default.

- access control to all data based on users and groups, HTTP API access via key,
  user and group definition, etc.

This framework forms the basis for the [HAT data
server](https://data.hatsurveys.org). It is meant to run with PostgreSQL and
Python 3 and should be able to scale to millions of objects.


### Notes

- add a conesearch server based on kdtree and pickles. this will run in
  memory. use the zones thingie to split by declination and query region
  expanding like in that Tamas Budavari paper. this way, we'll only store easy
  stuff in the SQL server, so we can use sqlite if needed.

- add asynchronous result stuff based on HTTP 303 See other like Gaia ADQL. now
  that we know how to run stuff in tornado asynchronously using the
  ProcessPoolExecutors, we probably don't need any stupid message queue nonsense

- add support for search backends: (1) pickles only + SQlite or (2) pickles and
<<<<<<< HEAD
  Postgres


### Stuff that will go in a proposal

Future functionality will include:

- federation APIs so multiple lcc-servers can appear in a single portal. this
  will involve metadata tagging for bandpass, sky footprint, time coverage,
  etc., sharing data in a global backing database so if nodes go offline, they
  can recover from other nodes

- public classification interfaces for periodic variable classification, a rich
  exploration interface built on web-GL

- extension to transient time-domain surveys

- streaming data ingest and alert system for transients and other high cadence
  phenomena

- collaboration tools, including object comments across federated datasets,
  activity streams, and streaming status updates for objects

- serving of calibrated FITS image stamps per object per epoch of any
  time-series, so people can run photometry on their own

- adding in VO TAP query services

- adding in automatic parallelization using cloud services


Significance:

- enable publication of previously unearthed light curves

- share independent reductions of the same dataset; important for TESS with
  reductions via aperture phot vs image sub phot, etc.
=======
  Postgres
>>>>>>> dff3bd2b
<|MERGE_RESOLUTION|>--- conflicted
+++ resolved
@@ -1,10 +1,7 @@
-<<<<<<< HEAD
 This is for the NSF CSSI program:
 https://www.nsf.gov/pubs/2018/nsf18531/nsf18531.htm
 
 Deadline: April 18, 2018
-CSSIQueries@nsf.gov
-Nigel A. Sharp, Program Director, MPS/AST, telephone: (703) 292-4905
 
 # NSF INFO
 
@@ -139,9 +136,6 @@
 
 - astrobase evolution into a collaborative variable star classification
   framework that allows data downloads, etc. -> connections to citizen science.
-=======
-# LCC-Server: A light curve collection server framework
->>>>>>> dff3bd2b
 
 This is a Python framework to serve collections of light curves. It includes the
 following functionality that we think is a minimum requirement for any light
@@ -193,7 +187,6 @@
   ProcessPoolExecutors, we probably don't need any stupid message queue nonsense
 
 - add support for search backends: (1) pickles only + SQlite or (2) pickles and
-<<<<<<< HEAD
   Postgres
 
 
@@ -230,7 +223,4 @@
 - enable publication of previously unearthed light curves
 
 - share independent reductions of the same dataset; important for TESS with
-  reductions via aperture phot vs image sub phot, etc.
-=======
-  Postgres
->>>>>>> dff3bd2b
+  reductions via aperture phot vs image sub phot, etc.